#include "LinearDeltaSolution.h"
#include "ActuatorCoordinates.h"
#include "checksumm.h"
#include "ConfigValue.h"
#include "libs/Kernel.h"
#include "libs/nuts_bolts.h"
#include "libs/Config.h"
#include "StreamOutputPool.h"

#include <fastmath.h>
#include "Vector3.h"


#define arm_length_checksum         CHECKSUM("arm_length")
#define arm_radius_checksum         CHECKSUM("arm_radius")

#define tower1_offset_checksum      CHECKSUM("delta_tower1_offset")
#define tower2_offset_checksum      CHECKSUM("delta_tower2_offset")
#define tower3_offset_checksum      CHECKSUM("delta_tower3_offset")
#define tower1_angle_checksum       CHECKSUM("delta_tower1_angle")
#define tower2_angle_checksum       CHECKSUM("delta_tower2_angle")
#define tower3_angle_checksum       CHECKSUM("delta_tower3_angle")
#define arm1_trim_checksum          CHECKSUM("arm1_trim")
#define arm2_trim_checksum          CHECKSUM("arm2_trim")
#define arm3_trim_checksum          CHECKSUM("arm3_trim")
#define delta_halt_on_error_checksum    CHECKSUM("delta_halt_on_error")

#define SQ(x) powf(x, 2)
#define ROUND(x, y) (roundf(x * (float)(1e ## y)) / (float)(1e ## y))
#define PIOVER180   0.01745329251994329576923690768489F

LinearDeltaSolution::LinearDeltaSolution(Config* config)
{
    // arm_length is the length of the arm from hinge to hinge
    arm_length = config->value(arm_length_checksum)->by_default(250.0f)->as_number();
    // arm_radius is the horizontal distance from hinge to hinge when the effector is centered
    arm_radius = config->value(arm_radius_checksum)->by_default(124.0f)->as_number();
<<<<<<< HEAD

    tower1_angle = config->value(tower1_angle_checksum)->by_default(0.0f)->as_number();
    tower2_angle = config->value(tower2_angle_checksum)->by_default(0.0f)->as_number();
    tower3_angle = config->value(tower3_angle_checksum)->by_default(0.0f)->as_number();
    tower1_offset = config->value(tower1_offset_checksum)->by_default(0.0f)->as_number();
    tower2_offset = config->value(tower2_offset_checksum)->by_default(0.0f)->as_number();
    tower3_offset = config->value(tower3_offset_checksum)->by_default(0.0f)->as_number();
    arm1_trim = config->value(arm1_trim_checksum)->by_default(0.0f)->as_number();
    arm2_trim = config->value(arm2_trim_checksum)->by_default(0.0f)->as_number();
    arm3_trim = config->value(arm3_trim_checksum)->by_default(0.0f)->as_number();
=======
>>>>>>> 31021d4b
    halt_on_error= config->value(delta_halt_on_error_checksum)->by_default(true)->as_bool();

    offsets= nullptr;

    // handle offsets if any are defined
    float offs[N_OFFSETS];
    offs[tower1_angle] = config->value(tower1_angle_checksum)->by_default(0.0f)->as_number();
    offs[tower2_angle] = config->value(tower2_angle_checksum)->by_default(0.0f)->as_number();
    offs[tower3_angle] = config->value(tower3_angle_checksum)->by_default(0.0f)->as_number();
    offs[tower1_offset] = config->value(tower1_offset_checksum)->by_default(0.0f)->as_number();
    offs[tower2_offset] = config->value(tower2_offset_checksum)->by_default(0.0f)->as_number();
    offs[tower3_offset] = config->value(tower3_offset_checksum)->by_default(0.0f)->as_number();

    for (int i = 0; i < N_OFFSETS; ++i) {
        if(offs[i] != 0.0f) {
            // if any offsets are defined create array for them and copy all of them
           offsets= new float[N_OFFSETS];
           memcpy(offsets, offs, sizeof(offs));
           break;
        }
    }

    init();
}

void LinearDeltaSolution::init()
{
    arm_length_squared = SQ(arm_length);

    // Effective X/Y positions of the three vertical towers.
    float delta_radius = arm_radius;

    // we trade off memory space here for speed of execution in the cartesian_to_actuator function
    if(offsets != nullptr) {
        delta_tower1_x = (delta_radius + offsets[tower1_offset]) * cosf((210.0F + offsets[tower1_angle]) * PIOVER180); // front left tower
        delta_tower1_y = (delta_radius + offsets[tower1_offset]) * sinf((210.0F + offsets[tower1_angle]) * PIOVER180);
        delta_tower2_x = (delta_radius + offsets[tower2_offset]) * cosf((330.0F + offsets[tower2_angle]) * PIOVER180); // front right tower
        delta_tower2_y = (delta_radius + offsets[tower2_offset]) * sinf((330.0F + offsets[tower2_angle]) * PIOVER180);
        delta_tower3_x = (delta_radius + offsets[tower3_offset]) * cosf(( 90.0F + offsets[tower3_angle]) * PIOVER180); // back middle tower
        delta_tower3_y = (delta_radius + offsets[tower3_offset]) * sinf(( 90.0F + offsets[tower3_angle]) * PIOVER180);

    }else{
        delta_tower1_x = delta_radius * cosf(210.0F * PIOVER180); // front left tower
        delta_tower1_y = delta_radius * sinf(210.0F * PIOVER180);
        delta_tower2_x = delta_radius * cosf(330.0F * PIOVER180); // front right tower
        delta_tower2_y = delta_radius * sinf(330.0F * PIOVER180);
        delta_tower3_x = delta_radius * cosf( 90.0F * PIOVER180); // back middle tower
        delta_tower3_y = delta_radius * sinf( 90.0F * PIOVER180);
    }
}

void LinearDeltaSolution::cartesian_to_actuator(const float cartesian_mm[], ActuatorCoordinates &actuator_mm ) const
{

    float arm_length_1_sq = SQ(arm_length + arm1_trim);
    float arm_length_2_sq = SQ(arm_length + arm2_trim);
    float arm_length_3_sq = SQ(arm_length + arm3_trim);

    actuator_mm[ALPHA_STEPPER] = sqrtf(arm_length_1_sq
                                       - SQ(delta_tower1_x - cartesian_mm[X_AXIS])
                                       - SQ(delta_tower1_y - cartesian_mm[Y_AXIS])
                                      ) + cartesian_mm[Z_AXIS];
    actuator_mm[BETA_STEPPER ] = sqrtf(arm_length_2_sq
                                       - SQ(delta_tower2_x - cartesian_mm[X_AXIS])
                                       - SQ(delta_tower2_y - cartesian_mm[Y_AXIS])
                                      ) + cartesian_mm[Z_AXIS];
    actuator_mm[GAMMA_STEPPER] = sqrtf(arm_length_3_sq
                                       - SQ(delta_tower3_x - cartesian_mm[X_AXIS])
                                       - SQ(delta_tower3_y - cartesian_mm[Y_AXIS])
                                      ) + cartesian_mm[Z_AXIS];

    if(!halt_on_error) return;

    for (int i = 0; i < 3; ++i) {
        if(isnan(actuator_mm[i])) {
            THEKERNEL->streams->printf("error: LinearDelta illegal move. HALTED\n");
            THEKERNEL->call_event(ON_HALT, nullptr);
            break;
        }
    }
}

void LinearDeltaSolution::actuator_to_cartesian(const ActuatorCoordinates &actuator_mm, float cartesian_mm[] ) const
{
    Vector3 tower1( delta_tower1_x, delta_tower1_y, actuator_mm[0] );
    Vector3 tower2( delta_tower2_x, delta_tower2_y, actuator_mm[1] );
    Vector3 tower3( delta_tower3_x, delta_tower3_y, actuator_mm[2] );

    float arm_length_1_sq = SQ(arm_length + arm1_trim);
    float arm_length_2_sq = SQ(arm_length + arm2_trim);
    float arm_length_3_sq = SQ(arm_length + arm3_trim);

    Vector3 s12 = tower2.sub(tower1);
    Vector3 s13 = tower3.sub(tower1);

    // Tower 2 sits on the x axis of the new coordinate system, so its x coordinate is the magnitude of s12
    float s12_new_x = s12.mag();

    // Calculating unit x vector
    Vector3 new_x_unit = s12.mul(1/s12_new_x);
    
    // Calculating the transformed x coordinate of tower 3
    float s13_new_x = s13.dot(new_x_unit);

    // Tower 3 sits on the X-Y plane of the new system, so we use its position to calculate the unit y vector
    Vector3 s13_x_comp = new_x_unit.mul(s13_new_x);
    Vector3 s13_y_comp = s13.sub(s13_x_comp);

    float s13_new_y = s13_y_comp.mag();
    Vector3 new_y_unit = s13_y_comp.mul(1/s13_new_y);

    // Cross the unit x and y to get the unit z
    Vector3 new_z_unit = new_x_unit.cross(new_y_unit);

    // Now we can calculate the effector coordinates using the adapted version of Bancroft's algorithm from Wikipedia:
    // https://en.wikipedia.org/wiki/True-range_multilateration#Three_Cartesian_dimensions,_three_measured_slant_ranges
    float effector_new_x = (arm_length_1_sq - arm_length_2_sq + SQ(s12_new_x)) / (2 * s12_new_x);
    float effector_new_y = (arm_length_1_sq - arm_length_3_sq + SQ(s13_new_x) + SQ(s13_new_y) - 2 * s13_new_x * effector_new_x) / (2 * s13_new_y);
    float effector_new_z = sqrtf(arm_length_1_sq - SQ(effector_new_x) - SQ(effector_new_y));


    // Convert back to the original coordinates. We negate z because the effector is always under the carriages
    Vector3 cartesian = tower1
                            .add(new_x_unit.mul(effector_new_x))
                            .add(new_y_unit.mul(effector_new_y))
                            .add(new_z_unit.mul(-effector_new_z));

    cartesian_mm[0] = ROUND(cartesian[0], 4);
    cartesian_mm[1] = ROUND(cartesian[1], 4);
    cartesian_mm[2] = ROUND(cartesian[2], 4);
}

bool LinearDeltaSolution::set_optional(const arm_options_t& options)
{
    bool need_offsets= false;
    float offs[N_OFFSETS]{NAN};
    for(auto &i : options) {
        switch(i.first) {
            case 'L': arm_length = i.second; break;
            case 'R': arm_radius = i.second; break;
<<<<<<< HEAD
            case 'A': tower1_offset = i.second; break;
            case 'B': tower2_offset = i.second; break;
            case 'C': tower3_offset = i.second; break;
            case 'D': tower1_angle = i.second; break;
            case 'E': tower2_angle = i.second; break;
            case 'F': tower3_angle = i.second; break; // WARNING this will be deprecated
            case 'H': tower3_angle = i.second; break;
            case 'I': arm1_trim = i.second; break;
            case 'J': arm2_trim = i.second; break;
            case 'K': arm3_trim = i.second; break;
=======
            case 'A': offs[tower1_offset] = i.second; need_offsets= true; break;
            case 'B': offs[tower2_offset] = i.second; need_offsets= true; break;
            case 'C': offs[tower3_offset] = i.second; need_offsets= true; break;
            case 'D': offs[tower1_angle] = i.second; need_offsets= true; break;
            case 'E': offs[tower2_angle] = i.second; need_offsets= true; break;
            case 'H': offs[tower3_angle] = i.second; need_offsets= true; break;
>>>>>>> 31021d4b
        }
    }
    if(need_offsets) {
        if(offsets == nullptr) {
            offsets= new float[N_OFFSETS];
            need_offsets= false;
        }

        for (int i = 0; i < N_OFFSETS; ++i) {
            if(!isnan(offs[i])) {
                offsets[i]= offs[i];
            }else if(!need_offsets) {
                offsets[i]= 0.0f;
            }
        }
    }

    init();
    return true;
}

bool LinearDeltaSolution::get_optional(arm_options_t& options, bool force_all) const
{
    options['L'] = this->arm_length;
    options['R'] = this->arm_radius;

    // don't report these if none of them are set
<<<<<<< HEAD
    if(force_all || (this->tower1_offset != 0.0F || this->tower2_offset != 0.0F || this->tower3_offset != 0.0F ||
                     this->tower1_angle != 0.0F  || this->tower2_angle != 0.0F  || this->tower3_angle != 0.0F  ||
                     this->arm1_trim != 0.0F     || this->arm2_trim != 0.0F     || this->arm3_trim != 0.0F) ) {

        options['A'] = this->tower1_offset;
        options['B'] = this->tower2_offset;
        options['C'] = this->tower3_offset;
        options['D'] = this->tower1_angle;
        options['E'] = this->tower2_angle;
        options['H'] = this->tower3_angle;
        options['I'] = this->arm1_trim;
        options['J'] = this->arm2_trim;
        options['K'] = this->arm3_trim;
=======
    if(offsets != nullptr) {
        options['A'] = offsets[tower1_offset];
        options['B'] = offsets[tower2_offset];
        options['C'] = offsets[tower3_offset];
        options['D'] = offsets[tower1_angle];
        options['E'] = offsets[tower2_angle];
        options['H'] = offsets[tower3_angle];
>>>>>>> 31021d4b
    }

    return true;
};<|MERGE_RESOLUTION|>--- conflicted
+++ resolved
@@ -35,19 +35,6 @@
     arm_length = config->value(arm_length_checksum)->by_default(250.0f)->as_number();
     // arm_radius is the horizontal distance from hinge to hinge when the effector is centered
     arm_radius = config->value(arm_radius_checksum)->by_default(124.0f)->as_number();
-<<<<<<< HEAD
-
-    tower1_angle = config->value(tower1_angle_checksum)->by_default(0.0f)->as_number();
-    tower2_angle = config->value(tower2_angle_checksum)->by_default(0.0f)->as_number();
-    tower3_angle = config->value(tower3_angle_checksum)->by_default(0.0f)->as_number();
-    tower1_offset = config->value(tower1_offset_checksum)->by_default(0.0f)->as_number();
-    tower2_offset = config->value(tower2_offset_checksum)->by_default(0.0f)->as_number();
-    tower3_offset = config->value(tower3_offset_checksum)->by_default(0.0f)->as_number();
-    arm1_trim = config->value(arm1_trim_checksum)->by_default(0.0f)->as_number();
-    arm2_trim = config->value(arm2_trim_checksum)->by_default(0.0f)->as_number();
-    arm3_trim = config->value(arm3_trim_checksum)->by_default(0.0f)->as_number();
-=======
->>>>>>> 31021d4b
     halt_on_error= config->value(delta_halt_on_error_checksum)->by_default(true)->as_bool();
 
     offsets= nullptr;
@@ -60,6 +47,9 @@
     offs[tower1_offset] = config->value(tower1_offset_checksum)->by_default(0.0f)->as_number();
     offs[tower2_offset] = config->value(tower2_offset_checksum)->by_default(0.0f)->as_number();
     offs[tower3_offset] = config->value(tower3_offset_checksum)->by_default(0.0f)->as_number();
+    offs[arm1_trim] = config->value(arm1_trim_checksum)->by_default(0.0f)->as_number();
+    offs[arm2_trim] = config->value(arm2_trim_checksum)->by_default(0.0f)->as_number();
+    offs[arm3_trim] = config->value(arm3_trim_checksum)->by_default(0.0f)->as_number();
 
     for (int i = 0; i < N_OFFSETS; ++i) {
         if(offs[i] != 0.0f) {
@@ -79,6 +69,9 @@
 
     // Effective X/Y positions of the three vertical towers.
     float delta_radius = arm_radius;
+
+    using std::placeholders::_1;
+    using std::placeholders::_2;
 
     // we trade off memory space here for speed of execution in the cartesian_to_actuator function
     if(offsets != nullptr) {
@@ -88,6 +81,8 @@
         delta_tower2_y = (delta_radius + offsets[tower2_offset]) * sinf((330.0F + offsets[tower2_angle]) * PIOVER180);
         delta_tower3_x = (delta_radius + offsets[tower3_offset]) * cosf(( 90.0F + offsets[tower3_angle]) * PIOVER180); // back middle tower
         delta_tower3_y = (delta_radius + offsets[tower3_offset]) * sinf(( 90.0F + offsets[tower3_angle]) * PIOVER180);
+        ik_fnc= std::bind(&LinearDeltaSolution::cartesian_to_actuator_offs, this, _1, _2);
+        fk_fnc= std::bind(&LinearDeltaSolution::actuator_to_cartesian_offs, this, _1, _2);
 
     }else{
         delta_tower1_x = delta_radius * cosf(210.0F * PIOVER180); // front left tower
@@ -96,28 +91,14 @@
         delta_tower2_y = delta_radius * sinf(330.0F * PIOVER180);
         delta_tower3_x = delta_radius * cosf( 90.0F * PIOVER180); // back middle tower
         delta_tower3_y = delta_radius * sinf( 90.0F * PIOVER180);
+        ik_fnc= std::bind(&LinearDeltaSolution::cartesian_to_actuator_no, this, _1, _2);
+        fk_fnc= std::bind(&LinearDeltaSolution::actuator_to_cartesian_no, this, _1, _2);
     }
 }
 
 void LinearDeltaSolution::cartesian_to_actuator(const float cartesian_mm[], ActuatorCoordinates &actuator_mm ) const
 {
-
-    float arm_length_1_sq = SQ(arm_length + arm1_trim);
-    float arm_length_2_sq = SQ(arm_length + arm2_trim);
-    float arm_length_3_sq = SQ(arm_length + arm3_trim);
-
-    actuator_mm[ALPHA_STEPPER] = sqrtf(arm_length_1_sq
-                                       - SQ(delta_tower1_x - cartesian_mm[X_AXIS])
-                                       - SQ(delta_tower1_y - cartesian_mm[Y_AXIS])
-                                      ) + cartesian_mm[Z_AXIS];
-    actuator_mm[BETA_STEPPER ] = sqrtf(arm_length_2_sq
-                                       - SQ(delta_tower2_x - cartesian_mm[X_AXIS])
-                                       - SQ(delta_tower2_y - cartesian_mm[Y_AXIS])
-                                      ) + cartesian_mm[Z_AXIS];
-    actuator_mm[GAMMA_STEPPER] = sqrtf(arm_length_3_sq
-                                       - SQ(delta_tower3_x - cartesian_mm[X_AXIS])
-                                       - SQ(delta_tower3_y - cartesian_mm[Y_AXIS])
-                                      ) + cartesian_mm[Z_AXIS];
+    ik_fnc(cartesian_mm, actuator_mm);
 
     if(!halt_on_error) return;
 
@@ -132,13 +113,60 @@
 
 void LinearDeltaSolution::actuator_to_cartesian(const ActuatorCoordinates &actuator_mm, float cartesian_mm[] ) const
 {
+   fk_fnc(actuator_mm, cartesian_mm);
+}
+
+void LinearDeltaSolution::cartesian_to_actuator_no(const float cartesian_mm[], ActuatorCoordinates &actuator_mm ) const
+{
+    actuator_mm[ALPHA_STEPPER] = sqrtf(arm_length_squared
+                                       - SQ(delta_tower1_x - cartesian_mm[X_AXIS])
+                                       - SQ(delta_tower1_y - cartesian_mm[Y_AXIS])
+                                      ) + cartesian_mm[Z_AXIS];
+    actuator_mm[BETA_STEPPER ] = sqrtf(arm_length_squared
+                                       - SQ(delta_tower2_x - cartesian_mm[X_AXIS])
+                                       - SQ(delta_tower2_y - cartesian_mm[Y_AXIS])
+                                      ) + cartesian_mm[Z_AXIS];
+    actuator_mm[GAMMA_STEPPER] = sqrtf(arm_length_squared
+                                       - SQ(delta_tower3_x - cartesian_mm[X_AXIS])
+                                       - SQ(delta_tower3_y - cartesian_mm[Y_AXIS])
+                                      ) + cartesian_mm[Z_AXIS];
+
+}
+
+void LinearDeltaSolution::actuator_to_cartesian_no(const ActuatorCoordinates &actuator_mm, float cartesian_mm[] ) const
+{
+    // TODO
+}
+
+void LinearDeltaSolution::cartesian_to_actuator_offs(const float cartesian_mm[], ActuatorCoordinates &actuator_mm ) const
+{
+    float arm_length_1_sq = SQ(arm_length + offsets[arm1_trim]);
+    float arm_length_2_sq = SQ(arm_length + offsets[arm2_trim]);
+    float arm_length_3_sq = SQ(arm_length + offsets[arm3_trim]);
+
+    actuator_mm[ALPHA_STEPPER] = sqrtf(arm_length_1_sq
+                                       - SQ(delta_tower1_x - cartesian_mm[X_AXIS])
+                                       - SQ(delta_tower1_y - cartesian_mm[Y_AXIS])
+                                      ) + cartesian_mm[Z_AXIS];
+    actuator_mm[BETA_STEPPER ] = sqrtf(arm_length_2_sq
+                                       - SQ(delta_tower2_x - cartesian_mm[X_AXIS])
+                                       - SQ(delta_tower2_y - cartesian_mm[Y_AXIS])
+                                      ) + cartesian_mm[Z_AXIS];
+    actuator_mm[GAMMA_STEPPER] = sqrtf(arm_length_3_sq
+                                       - SQ(delta_tower3_x - cartesian_mm[X_AXIS])
+                                       - SQ(delta_tower3_y - cartesian_mm[Y_AXIS])
+                                      ) + cartesian_mm[Z_AXIS];
+}
+
+void LinearDeltaSolution::actuator_to_cartesian_offs(const ActuatorCoordinates &actuator_mm, float cartesian_mm[] ) const
+{
     Vector3 tower1( delta_tower1_x, delta_tower1_y, actuator_mm[0] );
     Vector3 tower2( delta_tower2_x, delta_tower2_y, actuator_mm[1] );
     Vector3 tower3( delta_tower3_x, delta_tower3_y, actuator_mm[2] );
 
-    float arm_length_1_sq = SQ(arm_length + arm1_trim);
-    float arm_length_2_sq = SQ(arm_length + arm2_trim);
-    float arm_length_3_sq = SQ(arm_length + arm3_trim);
+    float arm_length_1_sq = SQ(arm_length + offsets[arm1_trim]);
+    float arm_length_2_sq = SQ(arm_length + offsets[arm2_trim]);
+    float arm_length_3_sq = SQ(arm_length + offsets[arm3_trim]);
 
     Vector3 s12 = tower2.sub(tower1);
     Vector3 s13 = tower3.sub(tower1);
@@ -148,7 +176,7 @@
 
     // Calculating unit x vector
     Vector3 new_x_unit = s12.mul(1/s12_new_x);
-    
+
     // Calculating the transformed x coordinate of tower 3
     float s13_new_x = s13.dot(new_x_unit);
 
@@ -188,25 +216,15 @@
         switch(i.first) {
             case 'L': arm_length = i.second; break;
             case 'R': arm_radius = i.second; break;
-<<<<<<< HEAD
-            case 'A': tower1_offset = i.second; break;
-            case 'B': tower2_offset = i.second; break;
-            case 'C': tower3_offset = i.second; break;
-            case 'D': tower1_angle = i.second; break;
-            case 'E': tower2_angle = i.second; break;
-            case 'F': tower3_angle = i.second; break; // WARNING this will be deprecated
-            case 'H': tower3_angle = i.second; break;
-            case 'I': arm1_trim = i.second; break;
-            case 'J': arm2_trim = i.second; break;
-            case 'K': arm3_trim = i.second; break;
-=======
             case 'A': offs[tower1_offset] = i.second; need_offsets= true; break;
             case 'B': offs[tower2_offset] = i.second; need_offsets= true; break;
             case 'C': offs[tower3_offset] = i.second; need_offsets= true; break;
             case 'D': offs[tower1_angle] = i.second; need_offsets= true; break;
             case 'E': offs[tower2_angle] = i.second; need_offsets= true; break;
             case 'H': offs[tower3_angle] = i.second; need_offsets= true; break;
->>>>>>> 31021d4b
+            case 'I': offs[arm1_trim] = i.second; need_offsets= true; break;
+            case 'J': offs[arm2_trim] = i.second; need_offsets= true; break;
+            case 'K': offs[arm3_trim] = i.second; need_offsets= true; break;
         }
     }
     if(need_offsets) {
@@ -234,21 +252,6 @@
     options['R'] = this->arm_radius;
 
     // don't report these if none of them are set
-<<<<<<< HEAD
-    if(force_all || (this->tower1_offset != 0.0F || this->tower2_offset != 0.0F || this->tower3_offset != 0.0F ||
-                     this->tower1_angle != 0.0F  || this->tower2_angle != 0.0F  || this->tower3_angle != 0.0F  ||
-                     this->arm1_trim != 0.0F     || this->arm2_trim != 0.0F     || this->arm3_trim != 0.0F) ) {
-
-        options['A'] = this->tower1_offset;
-        options['B'] = this->tower2_offset;
-        options['C'] = this->tower3_offset;
-        options['D'] = this->tower1_angle;
-        options['E'] = this->tower2_angle;
-        options['H'] = this->tower3_angle;
-        options['I'] = this->arm1_trim;
-        options['J'] = this->arm2_trim;
-        options['K'] = this->arm3_trim;
-=======
     if(offsets != nullptr) {
         options['A'] = offsets[tower1_offset];
         options['B'] = offsets[tower2_offset];
@@ -256,7 +259,9 @@
         options['D'] = offsets[tower1_angle];
         options['E'] = offsets[tower2_angle];
         options['H'] = offsets[tower3_angle];
->>>>>>> 31021d4b
+        options['I'] = offsets[arm1_trim];
+        options['J'] = offsets[arm2_trim];
+        options['K'] = offsets[arm3_trim];
     }
 
     return true;
