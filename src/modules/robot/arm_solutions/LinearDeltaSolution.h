--- conflicted
+++ resolved
@@ -2,6 +2,8 @@
 
 #include "libs/Module.h"
 #include "BaseSolution.h"
+
+#include <functional>
 
 class Config;
 
@@ -27,17 +29,13 @@
         float delta_tower2_y;
         float delta_tower3_x;
         float delta_tower3_y;
-<<<<<<< HEAD
-        float tower1_offset;
-        float tower2_offset;
-        float tower3_offset;
-        float tower1_angle;
-        float tower2_angle;
-        float tower3_angle;
-        float arm1_trim;
-        float arm2_trim;
-        float arm3_trim;
-=======
+
+        void cartesian_to_actuator_no(const float[], ActuatorCoordinates &) const;
+        void actuator_to_cartesian_no(const ActuatorCoordinates &, float[] ) const;
+        void cartesian_to_actuator_offs(const float[], ActuatorCoordinates &) const;
+        void actuator_to_cartesian_offs(const ActuatorCoordinates &, float[] ) const;
+        std::function<void (const float[], ActuatorCoordinates &)> ik_fnc;
+        std::function<void (const ActuatorCoordinates &, float[])> fk_fnc;
 
         float *offsets;
         enum OFFSETS {
@@ -47,7 +45,9 @@
             tower1_angle,
             tower2_angle,
             tower3_angle,
+            arm1_trim,
+            arm2_trim,
+            arm3_trim,
             N_OFFSETS
         };
->>>>>>> 31021d4b
 };