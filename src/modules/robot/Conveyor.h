--- conflicted
+++ resolved
@@ -40,12 +40,8 @@
 
     void dump_queue(void);
     void flush_queue(void);
-<<<<<<< HEAD
+    float get_current_feedrate() const { return current_feedrate; }
 
-=======
-    bool is_flushing() const { return flush; }
-    float get_current_feedrate() const { return current_feedrate; }
->>>>>>> 9056afd7
     friend class Planner; // for queue
 
 private:
@@ -55,15 +51,11 @@
 
     using  Queue_t= HeapRing<Block>;
     Queue_t queue;  // Queue of Blocks
-<<<<<<< HEAD
     //volatile unsigned int gc_pending;
 
     uint32_t queue_delay_time_ms;
     size_t queue_size;
-=======
-    volatile unsigned int gc_pending;
     float current_feedrate{0}; // actual nominal feedrate that current block is running at in mm/sec
->>>>>>> 9056afd7
 
     struct {
         volatile bool running:1;
