--- conflicted
+++ resolved
@@ -28,92 +28,8 @@
     last_milestone_steps = 0;
     last_milestone_mm    = 0.0F;
     current_position_steps= 0;
-<<<<<<< HEAD
     enable(false);
     moving= false;
-=======
-    signal_step= 0;
-}
-
-
-// This is called ( see the .h file, we had to put a part of things there for obscure inline reasons ) when a step has to be generated
-// we also here check if the move is finished etc ..
-// This is in highest priority interrupt so cannot be pre-empted
-void StepperMotor::step()
-{
-    // ignore if we are still processing the end of a block
-    if(this->is_move_finished) return;
-
-    if(!this->force_finish) {
-        // output to pins 37t
-        this->step_pin.set( 1 );
-
-        // move counter back 11t
-        this->fx_counter -= this->fx_ticks_per_step;
-
-        // we have moved a step 9t
-        this->stepped++;
-
-        // keep track of actuators actual position in steps
-        this->current_position_steps += (this->direction ? -1 : 1);
-
-        // we may need to callback on a specific step, usually used to synchronize deceleration timer
-        if(this->signal_step != 0 && this->stepped == this->signal_step) {
-            THEKERNEL->step_ticker->synchronize_acceleration(true);
-            this->signal_step= 0;
-        }
-    }
-
-    // Is this move finished ?
-    if( this->force_finish || this->stepped == this->steps_to_move) {
-        // Mark it as finished, then StepTicker will call signal_move_finished()
-        // This is so we don't call that before all the steps have been generated for this tick()
-        this->is_move_finished = true;
-        THEKERNEL->step_ticker->a_move_finished= true;
-        this->last_step_tick= THEKERNEL->step_ticker->get_tick_cnt(); // remember when last step was
-        if(this->force_finish) this->steps_to_move = stepped;
-    }
-}
-
-// Does a manual step pulse, used for direct encoder control of a stepper
-void StepperMotor::manual_step(bool dir)
-{
-    if(!enabled) enable(true);
-
-    // set direction if needed
-    if(this->direction != dir) {
-        this->direction= dir;
-        this->dir_pin.set(dir);
-        wait_us(1);
-    }
-
-    // set step pin
-    this->step_pin.set(1);
-
-    // schedule for unstep
-    THEKERNEL->step_ticker->schedule_unstep(this->index);
-
-    // keep track of actuators actual position in steps
-    this->current_position_steps += (dir ? -1 : 1);
-}
-
-// If the move is finished, the StepTicker will call this ( because we asked it to in tick() )
-void StepperMotor::signal_move_finished()
-{
-    // work is done ! 8t
-    this->moving = false;
-    this->steps_to_move = 0;
-    this->minimum_step_rate = default_minimum_actuator_rate;
-
-    // signal it to whatever cares
-    // in this call a new block may start, new moves set and new speeds
-    this->end_hook->call();
-
-    // We only need to do this if we were not instructed to move
-    if( !this->moving ) {
-        this->update_exit_tick();
-    }
->>>>>>> 9056afd7
 
     this->register_for_event(ON_HALT);
     this->register_for_event(ON_ENABLE);
@@ -155,4 +71,26 @@
 {
     int target_steps = lroundf(target * steps_per_mm);
     return target_steps - last_milestone_steps;
+}
+
+// Does a manual step pulse, used for direct encoder control of a stepper
+void StepperMotor::manual_step(bool dir)
+{
+    if(!is_enabled()) enable(true);
+
+    // set direction if needed
+    if(this->direction != dir) {
+        this->direction= dir;
+        this->dir_pin.set(dir);
+        wait_us(1);
+    }
+
+    // pulse step pin
+    this->step_pin.set(1);
+    wait_us(3);
+    this->step_pin.set(0);
+
+
+    // keep track of actuators actual position in steps
+    this->current_position_steps += (dir ? -1 : 1);
 }